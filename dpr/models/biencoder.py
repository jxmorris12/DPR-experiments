#!/usr/bin/env python3
# Copyright (c) Facebook, Inc. and its affiliates.
# All rights reserved.
#
# This source code is licensed under the license found in the
# LICENSE file in the root directory of this source tree.

"""
BiEncoder component + loss function for 'all-in-batch' training
"""

import collections
import logging
import random
from typing import Tuple, List

import numpy as np
import torch
import torch.nn.functional as F
from torch import Tensor as T
from torch import nn

from dpr.data.biencoder_data import BiEncoderSample
from dpr.utils.data_utils import Tensorizer
from dpr.utils.model_utils import CheckpointState

logger = logging.getLogger(__name__)

BiEncoderBatch = collections.namedtuple(
    "BiENcoderInput",
    [
        "question_ids",
        "question_segments",
        "context_ids",
        "ctx_segments",
        "is_positive",
        "hard_negatives",
<<<<<<< HEAD
    ],
)
=======
        "encoder_type",
    ],
)
# TODO: remove
rnd = random.Random(0)
>>>>>>> 317ac483


def dot_product_scores(q_vectors: T, ctx_vectors: T) -> T:
    """
    calculates q->ctx scores for every row in ctx_vector
    :param q_vector:
    :param ctx_vector:
    :return:
    """
    # q_vector: n1 x D, ctx_vectors: n2 x D, result n1 x n2
    r = torch.matmul(q_vectors, torch.transpose(ctx_vectors, 0, 1))
    return r


def cosine_scores(q_vector: T, ctx_vectors: T):
    # q_vector: n1 x D, ctx_vectors: n2 x D, result n1 x n2
    return F.cosine_similarity(q_vector, ctx_vectors, dim=1)


class BiEncoder(nn.Module):
    """Bi-Encoder model component. Encapsulates query/question and context/passage encoders."""

    def __init__(
        self,
        question_model: nn.Module,
        ctx_model: nn.Module,
        fix_q_encoder: bool = False,
        fix_ctx_encoder: bool = False,
    ):
        super(BiEncoder, self).__init__()
        self.question_model = question_model
        self.ctx_model = ctx_model
        self.fix_q_encoder = fix_q_encoder
        self.fix_ctx_encoder = fix_ctx_encoder

    @staticmethod
    def get_representation(
        sub_model: nn.Module,
        ids: T,
        segments: T,
        attn_mask: T,
        fix_encoder: bool = False,
<<<<<<< HEAD
=======
        representation_token_pos=0,
>>>>>>> 317ac483
    ) -> (T, T, T):
        sequence_output = None
        pooled_output = None
        hidden_states = None
        if ids is not None:
            if fix_encoder:
                with torch.no_grad():
                    sequence_output, pooled_output, hidden_states = sub_model(
<<<<<<< HEAD
                        ids, segments, attn_mask
                    )

=======
                        ids,
                        segments,
                        attn_mask,
                        representation_token_pos=representation_token_pos,
                    )
>>>>>>> 317ac483
                if sub_model.training:
                    sequence_output.requires_grad_(requires_grad=True)
                    pooled_output.requires_grad_(requires_grad=True)
            else:
                sequence_output, pooled_output, hidden_states = sub_model(
<<<<<<< HEAD
                    ids, segments, attn_mask
=======
                    ids,
                    segments,
                    attn_mask,
                    representation_token_pos=representation_token_pos,
>>>>>>> 317ac483
                )

        return sequence_output, pooled_output, hidden_states

    def forward(
        self,
        question_ids: T,
        question_segments: T,
        question_attn_mask: T,
        context_ids: T,
        ctx_segments: T,
        ctx_attn_mask: T,
<<<<<<< HEAD
    ) -> Tuple[T, T]:

        _q_seq, q_pooled_out, _q_hidden = self.get_representation(
            self.question_model,
=======
        encoder_type: str = None,
        representation_token_pos=0,
    ) -> Tuple[T, T]:
        q_encoder = (
            self.question_model
            if encoder_type is None or encoder_type == "question"
            else self.ctx_model
        )
        _q_seq, q_pooled_out, _q_hidden = self.get_representation(
            q_encoder,
>>>>>>> 317ac483
            question_ids,
            question_segments,
            question_attn_mask,
            self.fix_q_encoder,
<<<<<<< HEAD
        )
        _ctx_seq, ctx_pooled_out, _ctx_hidden = self.get_representation(
            self.ctx_model,
            context_ids,
            ctx_segments,
            ctx_attn_mask,
            self.fix_ctx_encoder,
=======
            representation_token_pos=representation_token_pos,
        )

        ctx_encoder = (
            self.ctx_model
            if encoder_type is None or encoder_type == "ctx"
            else self.question_model
        )
        _ctx_seq, ctx_pooled_out, _ctx_hidden = self.get_representation(
            ctx_encoder, context_ids, ctx_segments, ctx_attn_mask, self.fix_ctx_encoder
>>>>>>> 317ac483
        )

        return q_pooled_out, ctx_pooled_out

    # TODO delete once moved to the new method
    @classmethod
    def create_biencoder_input(
        cls,
        samples: List,
        tensorizer: Tensorizer,
        insert_title: bool,
        num_hard_negatives: int = 0,
        num_other_negatives: int = 0,
        shuffle: bool = True,
        shuffle_positives: bool = False,
<<<<<<< HEAD
=======
        hard_neg_fallback: bool = True,
>>>>>>> 317ac483
    ) -> BiEncoderBatch:
        """
        Creates a batch of the biencoder training tuple.
        :param samples: list of data items (from json) to create the batch for
        :param tensorizer: components to create model input tensors from a text sequence
        :param insert_title: enables title insertion at the beginning of the context sequences
        :param num_hard_negatives: amount of hard negatives per question (taken from samples' pools)
        :param num_other_negatives: amount of other negatives per question (taken from samples' pools)
        :param shuffle: shuffles negative passages pools
        :param shuffle_positives: shuffles positive passages pools
        :return: BiEncoderBatch tuple
        """
        question_tensors = []
        ctx_tensors = []
        positive_ctx_indices = []
        hard_neg_ctx_indices = []

        for sample in samples:
            # ctx+ & [ctx-] composition
            # as of now, take the first(gold) ctx+ only
            if shuffle and shuffle_positives:
                positive_ctxs = sample["positive_ctxs"]
                positive_ctx = positive_ctxs[np.random.choice(len(positive_ctxs))]
            else:
                positive_ctx = sample["positive_ctxs"][0]

            neg_ctxs = sample["negative_ctxs"]
            hard_neg_ctxs = sample["hard_negative_ctxs"]
<<<<<<< HEAD
            question = normalize_question(sample["question"])
=======
            # question = normalize_question(sample["question"])
>>>>>>> 317ac483

            if shuffle:
                random.shuffle(neg_ctxs)
                random.shuffle(hard_neg_ctxs)

            if hard_neg_fallback and len(hard_neg_ctxs) == 0:
                hard_neg_ctxs = neg_ctxs[0:num_hard_negatives]

            neg_ctxs = neg_ctxs[0:num_other_negatives]
            hard_neg_ctxs = hard_neg_ctxs[0:num_hard_negatives]

            all_ctxs = [positive_ctx] + neg_ctxs + hard_neg_ctxs
            hard_negatives_start_idx = 1
            hard_negatives_end_idx = 1 + len(hard_neg_ctxs)

            current_ctxs_len = len(ctx_tensors)
<<<<<<< HEAD

            sample_ctxs_tensors = [
                tensorizer.text_to_tensor(
                    ctx["text"], title=ctx["title"] if insert_title else None
=======
            sample_ctxs_tensors = [
                tensorizer.text_to_tensor(
                    ctx["text"],
                    title=ctx["title"] if (insert_title and "title" in ctx) else None,
>>>>>>> 317ac483
                )
                for ctx in all_ctxs
            ]

            ctx_tensors.extend(sample_ctxs_tensors)
            positive_ctx_indices.append(current_ctxs_len)
            hard_neg_ctx_indices.append(
                [
                    i
                    for i in range(
                        current_ctxs_len + hard_negatives_start_idx,
                        current_ctxs_len + hard_negatives_end_idx,
                    )
                ]
            )

            question_tensors.append(tensorizer.text_to_tensor(question))

        ctxs_tensor = torch.cat([ctx.view(1, -1) for ctx in ctx_tensors], dim=0)
        questions_tensor = torch.cat([q.view(1, -1) for q in question_tensors], dim=0)

        ctx_segments = torch.zeros_like(ctxs_tensor)
        question_segments = torch.zeros_like(questions_tensor)

        return BiEncoderBatch(
            questions_tensor,
            question_segments,
            ctxs_tensor,
            ctx_segments,
            positive_ctx_indices,
            hard_neg_ctx_indices,
<<<<<<< HEAD
=======
            "question",
>>>>>>> 317ac483
        )

    @classmethod
    def create_biencoder_input2(
        cls,
        samples: List[BiEncoderSample],
        tensorizer: Tensorizer,
        insert_title: bool,
        num_hard_negatives: int = 0,
        num_other_negatives: int = 0,
        shuffle: bool = True,
        shuffle_positives: bool = False,
        hard_neg_fallback: bool = True,
        query_token: str = None,
    ) -> BiEncoderBatch:
        """
        Creates a batch of the biencoder training tuple.
        :param samples: list of BiEncoderSample-s to create the batch for
        :param tensorizer: components to create model input tensors from a text sequence
        :param insert_title: enables title insertion at the beginning of the context sequences
        :param num_hard_negatives: amount of hard negatives per question (taken from samples' pools)
        :param num_other_negatives: amount of other negatives per question (taken from samples' pools)
        :param shuffle: shuffles negative passages pools
        :param shuffle_positives: shuffles positive passages pools
        :return: BiEncoderBatch tuple
        """
        question_tensors = []
        ctx_tensors = []
        positive_ctx_indices = []
        hard_neg_ctx_indices = []

<<<<<<< HEAD
=======
        for sample in samples:
            # ctx+ & [ctx-] composition
            # as of now, take the first(gold) ctx+ only

            if shuffle and shuffle_positives:
                positive_ctxs = sample.positive_passages
                positive_ctx = positive_ctxs[np.random.choice(len(positive_ctxs))]
            else:
                positive_ctx = sample.positive_passages[0]

            neg_ctxs = sample.negative_passages
            hard_neg_ctxs = sample.hard_negative_passages
            question = sample.query
            # question = normalize_question(sample.query)

            if shuffle:
                random.shuffle(neg_ctxs)
                random.shuffle(hard_neg_ctxs)

            if hard_neg_fallback and len(hard_neg_ctxs) == 0:
                hard_neg_ctxs = neg_ctxs[0:num_hard_negatives]

            neg_ctxs = neg_ctxs[0:num_other_negatives]
            hard_neg_ctxs = hard_neg_ctxs[0:num_hard_negatives]

            all_ctxs = [positive_ctx] + neg_ctxs + hard_neg_ctxs
            hard_negatives_start_idx = 1
            hard_negatives_end_idx = 1 + len(hard_neg_ctxs)

            current_ctxs_len = len(ctx_tensors)

            sample_ctxs_tensors = [
                tensorizer.text_to_tensor(
                    ctx.text, title=ctx.title if (insert_title and ctx.title) else None
                )
                for ctx in all_ctxs
            ]

            ctx_tensors.extend(sample_ctxs_tensors)
            positive_ctx_indices.append(current_ctxs_len)
            hard_neg_ctx_indices.append(
                [
                    i
                    for i in range(
                        current_ctxs_len + hard_negatives_start_idx,
                        current_ctxs_len + hard_negatives_end_idx,
                    )
                ]
            )

            if query_token:
                # TODO: tmp workaround for EL, remove or revise
                if query_token == "[START_ENT]":
                    query_span = _select_span_with_token(
                        question, tensorizer, token_str=query_token
                    )
                    question_tensors.append(query_span)
                else:
                    question_tensors.append(
                        tensorizer.text_to_tensor(" ".join([query_token, question]))
                    )
            else:
                question_tensors.append(tensorizer.text_to_tensor(question))

        ctxs_tensor = torch.cat([ctx.view(1, -1) for ctx in ctx_tensors], dim=0)
        questions_tensor = torch.cat([q.view(1, -1) for q in question_tensors], dim=0)

        ctx_segments = torch.zeros_like(ctxs_tensor)
        question_segments = torch.zeros_like(questions_tensor)

        return BiEncoderBatch(
            questions_tensor,
            question_segments,
            ctxs_tensor,
            ctx_segments,
            positive_ctx_indices,
            hard_neg_ctx_indices,
            "question",
        )

    def load_state(self, saved_state: CheckpointState):
        # TODO: long term HF compatibility fix
        if "question_model.embeddings.position_ids" in saved_state.model_dict:
            del saved_state.model_dict["question_model.embeddings.position_ids"]
            del saved_state.model_dict["ctx_model.embeddings.position_ids"]
        self.load_state_dict(saved_state.model_dict)

    def get_state_dict(self):
        return self.state_dict()


>>>>>>> 317ac483
class BiEncoderNllLoss(object):
    def calc(
        self,
        q_vectors: T,
        ctx_vectors: T,
        positive_idx_per_question: list,
<<<<<<< HEAD
        hard_negatice_idx_per_question: list = None,
=======
        hard_negative_idx_per_question: list = None,
        loss_scale: float = None,
>>>>>>> 317ac483
    ) -> Tuple[T, int]:
        """
        Computes nll loss for the given lists of question and ctx vectors.
        Note that although hard_negative_idx_per_question in not currently in use, one can use it for the
        loss modifications. For example - weighted NLL with different factors for hard vs regular negatives.
        :return: a tuple of loss value and amount of correct predictions per batch
        """
        scores = self.get_scores(q_vectors, ctx_vectors)

        if len(q_vectors.size()) > 1:
            q_num = q_vectors.size(0)
            scores = scores.view(q_num, -1)

        softmax_scores = F.log_softmax(scores, dim=1)

        loss = F.nll_loss(
            softmax_scores,
            torch.tensor(positive_idx_per_question).to(softmax_scores.device),
            reduction="mean",
        )

        max_score, max_idxs = torch.max(softmax_scores, 1)
        correct_predictions_count = (
            max_idxs == torch.tensor(positive_idx_per_question).to(max_idxs.device)
        ).sum()
<<<<<<< HEAD
=======
        if loss_scale:
            loss.mul_(loss_scale)
>>>>>>> 317ac483
        return loss, correct_predictions_count

    @staticmethod
    def get_scores(q_vector: T, ctx_vectors: T) -> T:
        f = BiEncoderNllLoss.get_similarity_function()
        return f(q_vector, ctx_vectors)

    @staticmethod
    def get_similarity_function():
        return dot_product_scores


def _select_span_with_token(
    text: str, tensorizer: Tensorizer, token_str: str = "[START_ENT]"
) -> T:
    id = tensorizer.get_token_id(token_str)
    query_tensor = tensorizer.text_to_tensor(text)

    if id not in query_tensor:
        query_tensor_full = tensorizer.text_to_tensor(text, apply_max_len=False)
        token_indexes = (query_tensor_full == id).nonzero()
        if token_indexes.size(0) > 0:
            start_pos = token_indexes[0, 0].item()
            # add some randomization to avoid overfitting to a specific token position

            left_shit = int(tensorizer.max_length / 2)
            rnd_shift = int((rnd.random() - 0.5) * left_shit / 2)
            left_shit += rnd_shift

            query_tensor = query_tensor_full[start_pos - left_shit :]
            cls_id = tensorizer.tokenizer.cls_token_id
            if query_tensor[0] != cls_id:
                query_tensor = torch.cat([torch.tensor([cls_id]), query_tensor], dim=0)

            from dpr.models.reader import _pad_to_len

            query_tensor = _pad_to_len(
                query_tensor, tensorizer.get_pad_id(), tensorizer.max_length
            )
            query_tensor[-1] = tensorizer.tokenizer.sep_token_id
            # logger.info('aligned query_tensor %s', query_tensor)

            assert id in query_tensor, "query_tensor={}".format(query_tensor)
            return query_tensor
        else:
            raise RuntimeError(
                "[START_ENT] toke not found for Entity Linking sample query={}".format(
                    text
                )
            )
    else:
        return query_tensor<|MERGE_RESOLUTION|>--- conflicted
+++ resolved
@@ -35,16 +35,11 @@
         "ctx_segments",
         "is_positive",
         "hard_negatives",
-<<<<<<< HEAD
-    ],
-)
-=======
         "encoder_type",
     ],
 )
-# TODO: remove
+# TODO: it is only used by _select_span_with_token. Move them to utils
 rnd = random.Random(0)
->>>>>>> 317ac483
 
 
 def dot_product_scores(q_vectors: T, ctx_vectors: T) -> T:
@@ -87,10 +82,7 @@
         segments: T,
         attn_mask: T,
         fix_encoder: bool = False,
-<<<<<<< HEAD
-=======
         representation_token_pos=0,
->>>>>>> 317ac483
     ) -> (T, T, T):
         sequence_output = None
         pooled_output = None
@@ -99,30 +91,21 @@
             if fix_encoder:
                 with torch.no_grad():
                     sequence_output, pooled_output, hidden_states = sub_model(
-<<<<<<< HEAD
-                        ids, segments, attn_mask
-                    )
-
-=======
                         ids,
                         segments,
                         attn_mask,
                         representation_token_pos=representation_token_pos,
                     )
->>>>>>> 317ac483
+
                 if sub_model.training:
                     sequence_output.requires_grad_(requires_grad=True)
                     pooled_output.requires_grad_(requires_grad=True)
             else:
                 sequence_output, pooled_output, hidden_states = sub_model(
-<<<<<<< HEAD
-                    ids, segments, attn_mask
-=======
                     ids,
                     segments,
                     attn_mask,
                     representation_token_pos=representation_token_pos,
->>>>>>> 317ac483
                 )
 
         return sequence_output, pooled_output, hidden_states
@@ -135,12 +118,6 @@
         context_ids: T,
         ctx_segments: T,
         ctx_attn_mask: T,
-<<<<<<< HEAD
-    ) -> Tuple[T, T]:
-
-        _q_seq, q_pooled_out, _q_hidden = self.get_representation(
-            self.question_model,
-=======
         encoder_type: str = None,
         representation_token_pos=0,
     ) -> Tuple[T, T]:
@@ -151,20 +128,10 @@
         )
         _q_seq, q_pooled_out, _q_hidden = self.get_representation(
             q_encoder,
->>>>>>> 317ac483
             question_ids,
             question_segments,
             question_attn_mask,
             self.fix_q_encoder,
-<<<<<<< HEAD
-        )
-        _ctx_seq, ctx_pooled_out, _ctx_hidden = self.get_representation(
-            self.ctx_model,
-            context_ids,
-            ctx_segments,
-            ctx_attn_mask,
-            self.fix_ctx_encoder,
-=======
             representation_token_pos=representation_token_pos,
         )
 
@@ -175,7 +142,6 @@
         )
         _ctx_seq, ctx_pooled_out, _ctx_hidden = self.get_representation(
             ctx_encoder, context_ids, ctx_segments, ctx_attn_mask, self.fix_ctx_encoder
->>>>>>> 317ac483
         )
 
         return q_pooled_out, ctx_pooled_out
@@ -191,10 +157,7 @@
         num_other_negatives: int = 0,
         shuffle: bool = True,
         shuffle_positives: bool = False,
-<<<<<<< HEAD
-=======
         hard_neg_fallback: bool = True,
->>>>>>> 317ac483
     ) -> BiEncoderBatch:
         """
         Creates a batch of the biencoder training tuple.
@@ -223,11 +186,6 @@
 
             neg_ctxs = sample["negative_ctxs"]
             hard_neg_ctxs = sample["hard_negative_ctxs"]
-<<<<<<< HEAD
-            question = normalize_question(sample["question"])
-=======
-            # question = normalize_question(sample["question"])
->>>>>>> 317ac483
 
             if shuffle:
                 random.shuffle(neg_ctxs)
@@ -244,17 +202,11 @@
             hard_negatives_end_idx = 1 + len(hard_neg_ctxs)
 
             current_ctxs_len = len(ctx_tensors)
-<<<<<<< HEAD
-
-            sample_ctxs_tensors = [
-                tensorizer.text_to_tensor(
-                    ctx["text"], title=ctx["title"] if insert_title else None
-=======
+
             sample_ctxs_tensors = [
                 tensorizer.text_to_tensor(
                     ctx["text"],
                     title=ctx["title"] if (insert_title and "title" in ctx) else None,
->>>>>>> 317ac483
                 )
                 for ctx in all_ctxs
             ]
@@ -286,10 +238,7 @@
             ctx_segments,
             positive_ctx_indices,
             hard_neg_ctx_indices,
-<<<<<<< HEAD
-=======
             "question",
->>>>>>> 317ac483
         )
 
     @classmethod
@@ -321,8 +270,6 @@
         positive_ctx_indices = []
         hard_neg_ctx_indices = []
 
-<<<<<<< HEAD
-=======
         for sample in samples:
             # ctx+ & [ctx-] composition
             # as of now, take the first(gold) ctx+ only
@@ -404,7 +351,7 @@
         )
 
     def load_state(self, saved_state: CheckpointState):
-        # TODO: long term HF compatibility fix
+        # TODO: make a long term HF compatibility fix
         if "question_model.embeddings.position_ids" in saved_state.model_dict:
             del saved_state.model_dict["question_model.embeddings.position_ids"]
             del saved_state.model_dict["ctx_model.embeddings.position_ids"]
@@ -414,19 +361,14 @@
         return self.state_dict()
 
 
->>>>>>> 317ac483
 class BiEncoderNllLoss(object):
     def calc(
         self,
         q_vectors: T,
         ctx_vectors: T,
         positive_idx_per_question: list,
-<<<<<<< HEAD
-        hard_negatice_idx_per_question: list = None,
-=======
         hard_negative_idx_per_question: list = None,
         loss_scale: float = None,
->>>>>>> 317ac483
     ) -> Tuple[T, int]:
         """
         Computes nll loss for the given lists of question and ctx vectors.
@@ -452,11 +394,10 @@
         correct_predictions_count = (
             max_idxs == torch.tensor(positive_idx_per_question).to(max_idxs.device)
         ).sum()
-<<<<<<< HEAD
-=======
+
         if loss_scale:
             loss.mul_(loss_scale)
->>>>>>> 317ac483
+
         return loss, correct_predictions_count
 
     @staticmethod
