#!/usr/bin/env python3
# Copyright (c) Facebook, Inc. and its affiliates.
# All rights reserved.
#
# This source code is licensed under the license found in the
# LICENSE file in the root directory of this source tree.

"""
 Command line tool to get dense results and validate them
"""

import csv
import glob
import gzip
import json
import logging
import pickle
import time
from typing import List, Tuple, Dict, Iterator

import hydra
import numpy as np
import torch
from omegaconf import DictConfig, OmegaConf
from torch import Tensor as T
from torch import nn

from distributed_faiss.client import IndexClient
from distributed_faiss.index_cfg import IndexCfg
from distributed_faiss.index_state import IndexState
from dpr.data.biencoder_data import split_tables_to_chunks, RepTokenSelector
from dpr.data.qa_validation import calculate_matches, calculate_chunked_matches
from dpr.data.retriever_data import TableChunk, KiltCsvCtxSrc
from dpr.data.tables import read_nq_tables_jsonl
from dpr.indexer.faiss_indexers import (
    DenseIndexer,
)
from dpr.models import init_biencoder_components
<<<<<<< HEAD
from dpr.options import (
    add_encoder_params,
    setup_args_gpu,
    print_args,
    set_encoder_params_from_state,
    add_tokenizer_params,
    add_cuda_params,
)
=======
from dpr.models.biencoder import BiEncoder, _select_span_with_token
from dpr.options import setup_cfg_gpu, set_cfg_params_from_state
>>>>>>> 317ac483
from dpr.utils.data_utils import Tensorizer
from dpr.utils.model_utils import (
    setup_for_distributed_mode,
    get_model_obj,
    load_states_from_checkpoint,
)
<<<<<<< HEAD
from dpr.indexer.faiss_indexers import (
    DenseIndexer,
    DenseHNSWFlatIndexer,
    DenseFlatIndexer,
)
=======
>>>>>>> 317ac483

logger = logging.getLogger()
logger.setLevel(logging.INFO)
if logger.hasHandlers():
    logger.handlers.clear()
console = logging.StreamHandler()
logger.addHandler(console)


def generate_question_vectors(
    question_encoder: torch.nn.Module,
    tensorizer: Tensorizer,
    questions: List[str],
    bsz: int,
    query_token: str = None,
    selector: RepTokenSelector = None,
) -> T:
    n = len(questions)
    query_vectors = []

    with torch.no_grad():
        for j, batch_start in enumerate(range(0, n, bsz)):
            batch_questions = questions[batch_start : batch_start + bsz]

            if query_token:
                # TODO: tmp workaround for EL, remove or revise
                if query_token == "[START_ENT]":
                    batch_token_tensors = [
                        _select_span_with_token(q, tensorizer, token_str=query_token)
                        for q in batch_questions
                    ]
                else:
                    batch_token_tensors = [
                        tensorizer.text_to_tensor(" ".join([query_token, q]))
                        for q in batch_questions
                    ]
            else:
                batch_token_tensors = [
                    tensorizer.text_to_tensor(q) for q in batch_questions
                ]

            q_ids_batch = torch.stack(batch_token_tensors, dim=0).cuda()
            q_seg_batch = torch.zeros_like(q_ids_batch).cuda()
            q_attn_mask = tensorizer.get_attn_mask(q_ids_batch)

            if selector:
                rep_positions = self.selector.get_positions(
                    q_ids_batch, self.tensorizer
                )

                if j == 0:
                    logger.info("!!! using selector for token %s", self.selector.token)
                logger.info("!!! rep positions %s", rep_positions)

                _, out, _ = BiEncoder.get_representation(
                    question_encoder,
                    q_ids_batch,
                    q_seg_batch,
                    q_attn_mask,
                    representation_token_pos=rep_positions,
                )
            else:
                _, out, _ = question_encoder(q_ids_batch, q_seg_batch, q_attn_mask)

            query_vectors.extend(out.cpu().split(1, dim=0))

            if len(query_vectors) % 100 == 0:
                logger.info("Encoded queries %d", len(query_vectors))

    query_tensor = torch.cat(query_vectors, dim=0)
    logger.info("Total encoded queries tensor %s", query_tensor.size())
    assert query_tensor.size(0) == len(questions)
    return query_tensor


class DenseRetriever(object):
<<<<<<< HEAD
    """
    Does passage retrieving over the provided index and question encoder
    """

    def __init__(
        self,
        question_encoder: nn.Module,
        batch_size: int,
        tensorizer: Tensorizer,
        index: DenseIndexer,
=======
    def __init__(
        self, question_encoder: nn.Module, batch_size: int, tensorizer: Tensorizer
>>>>>>> 317ac483
    ):
        self.question_encoder = question_encoder
        self.batch_size = batch_size
        self.tensorizer = tensorizer
        self.selector = None

    def generate_question_vectors(
        self, questions: List[str], query_token: str = None
    ) -> T:

        bsz = self.batch_size
        self.question_encoder.eval()
        return generate_question_vectors(
            self.question_encoder,
            self.tensorizer,
            questions,
            bsz,
            query_token=query_token,
            selector=self.selector,
        )


<<<<<<< HEAD
                batch_token_tensors = [
                    self.tensorizer.text_to_tensor(q)
                    for q in questions[batch_start : batch_start + bsz]
                ]

                q_ids_batch = torch.stack(batch_token_tensors, dim=0).cuda()
                q_seg_batch = torch.zeros_like(q_ids_batch).cuda()
                q_attn_mask = self.tensorizer.get_attn_mask(q_ids_batch)
                _, out, _ = self.question_encoder(q_ids_batch, q_seg_batch, q_attn_mask)

                query_vectors.extend(out.cpu().split(1, dim=0))

                if len(query_vectors) % 100 == 0:
                    logger.info("Encoded queries %d", len(query_vectors))

        query_tensor = torch.cat(query_vectors, dim=0)

        logger.info("Total encoded queries tensor %s", query_tensor.size())
=======
class LocalFaissRetriever(DenseRetriever):
    """
    Does passage retrieving over the provided index and question encoder
    """
>>>>>>> 317ac483

    def __init__(
        self,
        question_encoder: nn.Module,
        batch_size: int,
        tensorizer: Tensorizer,
        index: DenseIndexer,
    ):
        super().__init__(question_encoder, batch_size, tensorizer)
        self.index = index

<<<<<<< HEAD
=======
    def index_encoded_data(
        self,
        vector_files: List[str],
        buffer_size: int = 50000,
        path_id_prefixes: List = None,
    ):
        """
        Indexes encoded passages takes form a list of files
        :param vector_files: file names to get passages vectors from
        :param buffer_size: size of a buffer (amount of passages) to send for the indexing at once
        :return:
        """
        buffer = []
        for i, item in enumerate(
            iterate_encoded_files(vector_files, path_id_prefixes=path_id_prefixes)
        ):
            buffer.append(item)
            if 0 < buffer_size == len(buffer):
                self.index.index_data(buffer)
                buffer = []
        self.index.index_data(buffer)
        logger.info("Data indexing completed.")

>>>>>>> 317ac483
    def get_top_docs(
        self, query_vectors: np.array, top_docs: int = 100
    ) -> List[Tuple[List[object], List[float]]]:
        """
        Does the retrieval of the best matching passages given the query vectors batch
        :param query_vectors:
        :param top_docs:
        :return:
        """
        time0 = time.time()
        results = self.index.search_knn(query_vectors, top_docs)
        logger.info("index search time: %f sec.", time.time() - time0)
<<<<<<< HEAD
        return results


def parse_qa_csv_file(location) -> Iterator[Tuple[str, List[str]]]:
    with open(location) as ifile:
        reader = csv.reader(ifile, delimiter="\t")
        for row in reader:
            question = row[0]
            answers = eval(row[1])
            yield question, answers
=======
        self.index = None
        return results


class DenseRPCRetriever(DenseRetriever):
    def __init__(
        self,
        question_encoder: nn.Module,
        batch_size: int,
        tensorizer: Tensorizer,
        index_cfg_path: str,
        dim: int,
    ):
        super().__init__(question_encoder, batch_size, tensorizer)
        self.dim = dim
        self.index_id = "dr"
        logger.info("Connecting to index server ...")
        self.index_client = IndexClient(index_cfg_path)
        logger.info("Connected")

    def index_encoded_data(
        self,
        vector_files: List[str],
        buffer_size: int = 1000,
        path_id_prefixes: List = None,
    ):
        """
        Indexes encoded passages takes form a list of files
        :param vector_files: file names to get passages vectors from
        :param buffer_size: size of a buffer (amount of passages) to send for the indexing at once
        :return:
        """
        buffer = []
        idx_cfg = IndexCfg()
>>>>>>> 317ac483

        idx_cfg.dim = self.dim
        logger.info("Index train num=%d", idx_cfg.train_num)
        idx_cfg.faiss_factory = "flat"
        index_id = self.index_id
        self.index_client.create_index(index_id, idx_cfg)

<<<<<<< HEAD
=======
        def send_buf_data(buffer, index_client):
            buffer_vectors = [
                np.reshape(encoded_item[1], (1, -1)) for encoded_item in buffer
            ]
            buffer_vectors = np.concatenate(buffer_vectors, axis=0)
            meta = [encoded_item[0] for encoded_item in buffer]
            index_client.add_index_data(index_id, buffer_vectors, meta)

        for i, item in enumerate(
            iterate_encoded_files(vector_files, path_id_prefixes=path_id_prefixes)
        ):
            buffer.append(item)
            if 0 < buffer_size == len(buffer):
                send_buf_data(buffer, self.index_client)
                buffer = []
        if buffer:
            send_buf_data(buffer, self.index_client)
        logger.info("Embeddings sent.")
        self._wait_index_ready(index_id)

    def get_top_docs(
        self, query_vectors: np.array, top_docs: int = 100, search_batch: int = 512
    ) -> List[Tuple[List[object], List[float]]]:
        """
        Does the retrieval of the best matching passages given the query vectors batch
        :param query_vectors:
        :param top_docs:
        :return:
        """
        results = []
        for i in range(0, query_vectors.shape[0], search_batch):
            time0 = time.time()
            query_batch = query_vectors[i : i + search_batch]
            logger.info("query_batch: %s", query_batch.shape)
            scores, ids = self.index_client.search(query_batch, top_docs, self.index_id)
            logger.info("index search time: %f sec.", time.time() - time0)
            results.extend([(ids[q], scores[q]) for q in range(len(scores))])
        return results

    def _wait_index_ready(self, index_id: str):
        # TODO: move this method into IndexClient class
        while self.index_client.get_state(index_id) != IndexState.TRAINED:
            time.sleep(10)
        logger.info(
            "Remote Index is ready. Index data size %d",
            self.index_client.get_ntotal(index_id),
        )


>>>>>>> 317ac483
def validate(
    passages: Dict[object, Tuple[str, str]],
    answers: List[List[str]],
    result_ctx_ids: List[Tuple[List[object], List[float]]],
    workers_num: int,
    match_type: str,
) -> List[List[bool]]:
    match_stats = calculate_matches(
        passages, answers, result_ctx_ids, workers_num, match_type
    )
    top_k_hits = match_stats.top_k_hits

    logger.info("Validation results: top k documents hits %s", top_k_hits)
    top_k_hits = [v / len(result_ctx_ids) for v in top_k_hits]
    logger.info("Validation results: top k documents hits accuracy %s", top_k_hits)
    return match_stats.questions_doc_hits


def validate_tables(
    passages: Dict[object, TableChunk],
    answers: List[List[str]],
    result_ctx_ids: List[Tuple[List[object], List[float]]],
    workers_num: int,
    match_type: str,
) -> List[List[bool]]:
    match_stats = calculate_chunked_matches(
        passages, answers, result_ctx_ids, workers_num, match_type
    )
    top_k_chunk_hits = match_stats.top_k_chunk_hits
    top_k_table_hits = match_stats.top_k_table_hits

    logger.info("Validation results: top k documents hits %s", top_k_chunk_hits)
    top_k_hits = [v / len(result_ctx_ids) for v in top_k_chunk_hits]
    logger.info("Validation results: top k table chunk hits accuracy %s", top_k_hits)

    logger.info("Validation results: top k tables hits %s", top_k_table_hits)
    top_k_table_hits = [v / len(result_ctx_ids) for v in top_k_table_hits]
    logger.info("Validation results: top k tables accuracy %s", top_k_table_hits)

    return match_stats.top_k_chunk_hits


def load_passages(ctx_file: str, args) -> Dict[object, Tuple[str, str]]:
    docs = {}
    logger.info("Reading data from: %s", ctx_file)
<<<<<<< HEAD
    if ctx_file.endswith(".gz"):
        with gzip.open(ctx_file, "rt") as tsvfile:
            reader = csv.reader(
                tsvfile,
                delimiter="\t",
            )
=======

    if args.new_chunks:
        with open(args.ctx_file, "rt", newline="") as fin:
            reader = csv.DictReader(fin, delimiter="\t")
            for row in reader:
                docs[row["id"]] = (row["text"], row["wikipedia_title"])

    if ctx_file.startswith(".gz"):
        with gzip.open(ctx_file) as tsvfile:
            reader = csv.reader(tsvfile, delimiter="\t")
>>>>>>> 317ac483
            # file format: doc_id, doc_text, title
            for row in reader:
                if row[0] != "id":
                    docs[row[0]] = (row[1], row[2])
    else:
        with open(ctx_file) as tsvfile:
<<<<<<< HEAD
            reader = csv.reader(
                tsvfile,
                delimiter="\t",
            )
=======
            reader = csv.reader(tsvfile, delimiter="\t")
>>>>>>> 317ac483
            # file format: doc_id, doc_text, title
            for row in reader:
                if row[0] != "id":
                    docs[row[0]] = (row[1], row[2])
    return docs


<<<<<<< HEAD
=======
def load_tables(ctx_file: str, args) -> Dict[object, Tuple[str, str, int]]:
    docs = {}
    logger.info("Parsing Tables data from: %s", ctx_file)
    tables_dict = read_nq_tables_jsonl(ctx_file)
    table_chunks = split_tables_to_chunks(tables_dict, args.tables_chunk_sz)
    for chunk in table_chunks:
        docs[chunk[0]] = (chunk[1], chunk[2], chunk[3])
    return docs


>>>>>>> 317ac483
def save_results(
    passages: Dict[object, Tuple[str, str]],
    questions: List[str],
    answers: List[List[str]],
    top_passages_and_scores: List[Tuple[List[object], List[float]]],
    per_question_hits: List[List[bool]],
    out_file: str,
):
    # join passages text with the result ids, their questions and assigning has|no answer labels
    merged_data = []
    # assert len(per_question_hits) == len(questions) == len(answers)
    for i, q in enumerate(questions):
        q_answers = answers[i]
        results_and_scores = top_passages_and_scores[i]
        hits = per_question_hits[i]
        docs = [passages[doc_id] for doc_id in results_and_scores[0]]
        scores = [str(score) for score in results_and_scores[1]]
        ctxs_num = len(hits)

        merged_data.append(
            {
                "question": q,
                "answers": q_answers,
                "ctxs": [
                    {
                        "id": results_and_scores[0][c],
                        "title": docs[c][1],
                        "text": docs[c][0],
                        "score": scores[c],
                        "has_answer": hits[c],
                    }
                    for c in range(ctxs_num)
                ],
            }
        )

    with open(out_file, "w") as writer:
        writer.write(json.dumps(merged_data, indent=4) + "\n")
    logger.info("Saved results * scores  to %s", out_file)


def iterate_encoded_files(
    vector_files: list, path_id_prefixes: List = None
) -> Iterator[Tuple]:
    for i, file in enumerate(vector_files):
        logger.info("Reading file %s", file)
<<<<<<< HEAD
=======
        id_prefix = None
        if path_id_prefixes:
            id_prefix = path_id_prefixes[i]

>>>>>>> 317ac483
        with open(file, "rb") as reader:
            doc_vectors = pickle.load(reader)
            for doc in doc_vectors:
                # db_id, doc_vector = doc
                if id_prefix:
                    doc = list(doc)
                    doc[0] = id_prefix + str(doc[0])
                yield doc


@hydra.main(config_path="conf", config_name="dense_retriever")
def main(cfg: DictConfig):
    cfg = setup_cfg_gpu(cfg)

<<<<<<< HEAD
    tensorizer, encoder, _ = init_biencoder_components(
        args.encoder_model_type, args, inference_only=True
    )
=======
    logger.info("CFG (after gpu  configuration):")
    logger.info("%s", OmegaConf.to_yaml(cfg))
>>>>>>> 317ac483

    saved_state = load_states_from_checkpoint(cfg.model_file)
    set_cfg_params_from_state(saved_state.encoder_params, cfg)

<<<<<<< HEAD
    encoder, _ = setup_for_distributed_mode(
        encoder, None, args.device, args.n_gpu, args.local_rank, args.fp16
=======
    tensorizer, encoder, _ = init_biencoder_components(
        cfg.encoder.encoder_model_type, cfg, inference_only=True
    )

    encoder_path = cfg.encoder_path
    if encoder_path:
        logger.info("Selecting encoder: %s", encoder_path)
        encoder = getattr(encoder, encoder_path)
    else:
        logger.info("Selecting standard question encoder")
        encoder = encoder.question_model

    encoder, _ = setup_for_distributed_mode(
        encoder, None, cfg.device, cfg.n_gpu, cfg.local_rank, cfg.fp16
>>>>>>> 317ac483
    )
    encoder.eval()

    # load weights from the model file
    model_to_load = get_model_obj(encoder)
    logger.info("Loading saved model state ...")

<<<<<<< HEAD
    prefix_len = len("question_model.")
    question_encoder_state = {
        key[prefix_len:]: value
        for (key, value) in saved_state.model_dict.items()
        if key.startswith("question_model.")
=======
    encoder_prefix = (encoder_path if encoder_path else "question_model") + "."
    prefix_len = len(encoder_prefix)

    logger.info("Encoder state prefix %s", encoder_prefix)
    question_encoder_state = {
        key[prefix_len:]: value
        for (key, value) in saved_state.model_dict.items()
        if key.startswith(encoder_prefix)
>>>>>>> 317ac483
    }
    model_to_load.load_state_dict(question_encoder_state)
    vector_size = model_to_load.get_out_size()
    logger.info("Encoder vector_size=%d", vector_size)
<<<<<<< HEAD

    if args.hnsw_index:
        index = DenseHNSWFlatIndexer(vector_size, args.index_buffer)
    else:
        index = DenseFlatIndexer(vector_size, args.index_buffer)

    retriever = DenseRetriever(encoder, args.batch_size, tensorizer, index)

    # index all passages
    ctx_files_pattern = args.encoded_ctx_file
    input_paths = glob.glob(ctx_files_pattern)

    index_path = "_".join(input_paths[0].split("_")[:-1])
    if args.save_or_load_index and (
        os.path.exists(index_path) or os.path.exists(index_path + ".index.dpr")
    ):
        retriever.index.deserialize_from(index_path)
    else:
        logger.info("Reading all passages data from files: %s", input_paths)
        retriever.index.index_data(input_paths)

        if args.save_or_load_index:
            retriever.index.serialize(index_path)
=======

>>>>>>> 317ac483
    # get questions & answers
    questions = []
    question_answers = []

    if not cfg.qa_dataset:
        logger.warning("Please specify qa_dataset to use")
        return

    ds_key = cfg.qa_dataset
    logger.info("qa_dataset: %s", ds_key)

    qa_src = hydra.utils.instantiate(cfg.datasets[ds_key])
    qa_src.load_data()

    for ds_item in qa_src.data:
        question, answers = ds_item.query, ds_item.answers
        questions.append(question)
        question_answers.append(answers)

    index = None
    if cfg.rpc_retriever_cfg_file:
        index_buffer_sz = 1000
        retriever = DenseRPCRetriever(
            encoder, cfg.batch_size, tensorizer, cfg.rpc_retriever_cfg_file, vector_size
        )
    else:  # local index retriever
        index = hydra.utils.instantiate(cfg.indexers[cfg.indexer])
        logger.info("Index class %s ", type(index))
        index_buffer_sz = index.buffer_size
        index.init_index(vector_size)
        retriever = LocalFaissRetriever(encoder, cfg.batch_size, tensorizer, index)

    logger.info("Using special token %s", qa_src.special_query_token)
    questions_tensor = retriever.generate_question_vectors(
        questions, query_token=qa_src.special_query_token
    )

    if qa_src.selector:
        logger.info("Using custom representation token selector")
        retriever.selector = qa_src.selector

    id_prefixes = []
    ctx_sources = []
    for ctx_src in cfg.ctx_datatsets:
        ctx_src = hydra.utils.instantiate(cfg.ctx_sources[ctx_src])
        id_prefixes.append(ctx_src.id_prefix)
        ctx_sources.append(ctx_src)

    logger.info("id_prefixes per dataset: %s", id_prefixes)

    # index all passages
    ctx_files_patterns = cfg.encoded_ctx_files
    index_path = cfg.index_path

    logger.info("ctx_files_patterns: %s", ctx_files_patterns)
    if ctx_files_patterns:
        assert len(ctx_files_patterns) == len(
            id_prefixes
        ), "ctx len={} pref leb={}".format(len(ctx_files_patterns), len(id_prefixes))
    else:
        assert (
            index_path
        ), "Either encoded_ctx_files or index_path parameter should be set."

    input_paths = []
    path_id_prefixes = []
    for i, pattern in enumerate(ctx_files_patterns):
        pattern_files = glob.glob(pattern)
        pattern_id_prefix = id_prefixes[i]
        input_paths.extend(pattern_files)
        path_id_prefixes.extend([pattern_id_prefix] * len(pattern_files))

    logger.info("Embeddings files id prefixes: %s", path_id_prefixes)

    if index_path and index.index_exists(index_path):
        logger.info("Index path: %s", index_path)
        retriever.index.deserialize(index_path)
    else:
        logger.info("Reading all passages data from files: %s", input_paths)
        retriever.index_encoded_data(
            input_paths, buffer_size=index_buffer_sz, path_id_prefixes=path_id_prefixes
        )
        if index_path:
            retriever.index.serialize(index_path)

    # get top k results
    top_ids_and_scores = retriever.get_top_docs(questions_tensor.numpy(), cfg.n_docs)

    # to reduce memory footprint, we no longer need the index
    retriever = None

    all_passages = {}
    for ctx_src in ctx_sources:
        ctx_src.load_data_to(all_passages)

    if len(all_passages) == 0:
        raise RuntimeError(
            "No passages data found. Please specify ctx_file param properly."
        )

<<<<<<< HEAD
    questions_doc_hits = validate(
        all_passages,
        question_answers,
        top_ids_and_scores,
        args.validation_workers,
        args.match,
    )

    if args.out_file:
=======
    if cfg.validate_as_tables:
        questions_doc_hits = validate_tables(
            all_passages,
            question_answers,
            top_ids_and_scores,
            cfg.validation_workers,
            cfg.match,
        )
    else:
        questions_doc_hits = validate(
            all_passages,
            question_answers,
            top_ids_and_scores,
            cfg.validation_workers,
            cfg.match,
        )

    if cfg.out_file:
>>>>>>> 317ac483
        save_results(
            all_passages,
            questions,
            question_answers,
            top_ids_and_scores,
            questions_doc_hits,
<<<<<<< HEAD
            args.out_file,
        )


if __name__ == "__main__":
    parser = argparse.ArgumentParser()

    add_encoder_params(parser)
    add_tokenizer_params(parser)
    add_cuda_params(parser)

    parser.add_argument(
        "--qa_file",
        required=True,
        type=str,
        default=None,
        help="Question and answers file of the format: question \\t ['answer1','answer2', ...]",
    )
    parser.add_argument(
        "--ctx_file",
        required=True,
        type=str,
        default=None,
        help="All passages file in the tsv format: id \\t passage_text \\t title",
    )
    parser.add_argument(
        "--encoded_ctx_file",
        type=str,
        default=None,
        help="Glob path to encoded passages (from generate_dense_embeddings tool)",
    )
    parser.add_argument(
        "--out_file",
        type=str,
        default=None,
        help="output .tsv file path to write results to ",
    )
    parser.add_argument(
        "--match",
        type=str,
        default="string",
        choices=["regex", "string"],
        help="Answer matching logic type",
    )
    parser.add_argument(
        "--n-docs", type=int, default=200, help="Amount of top docs to return"
    )
    parser.add_argument(
        "--validation_workers",
        type=int,
        default=16,
        help="Number of parallel processes to validate results",
    )
    parser.add_argument(
        "--batch_size",
        type=int,
        default=32,
        help="Batch size for question encoder forward pass",
    )
    parser.add_argument(
        "--index_buffer",
        type=int,
        default=50000,
        help="Temporal memory data buffer size (in samples) for indexer",
    )
    parser.add_argument(
        "--hnsw_index",
        action="store_true",
        help="If enabled, use inference time efficient HNSW index",
    )
    parser.add_argument(
        "--save_or_load_index", action="store_true", help="If enabled, save index"
    )

    args = parser.parse_args()

    assert (
        args.model_file
    ), "Please specify --model_file checkpoint to init model weights"

    setup_args_gpu(args)
    print_args(args)
    main(args)
=======
            cfg.out_file,
        )

    if cfg.kilt_out_file:
        kilt_ctx = next(
            iter([ctx for ctx in ctx_sources if isinstance(ctx, KiltCsvCtxSrc)]), None
        )
        if not kilt_ctx:
            raise RuntimeError("No Kilt compatible context file provided")
        assert hasattr(cfg, "kilt_out_file")
        kilt_ctx.convert_to_kilt(qa_src.kilt_gold_file, cfg.out_file, cfg.kilt_out_file)


if __name__ == "__main__":
    main()
>>>>>>> 317ac483
<|MERGE_RESOLUTION|>--- conflicted
+++ resolved
@@ -9,9 +9,7 @@
  Command line tool to get dense results and validate them
 """
 
-import csv
 import glob
-import gzip
 import json
 import logging
 import pickle
@@ -25,51 +23,24 @@
 from torch import Tensor as T
 from torch import nn
 
-from distributed_faiss.client import IndexClient
-from distributed_faiss.index_cfg import IndexCfg
-from distributed_faiss.index_state import IndexState
-from dpr.data.biencoder_data import split_tables_to_chunks, RepTokenSelector
+from dpr.data.biencoder_data import RepTokenSelector
 from dpr.data.qa_validation import calculate_matches, calculate_chunked_matches
-from dpr.data.retriever_data import TableChunk, KiltCsvCtxSrc
-from dpr.data.tables import read_nq_tables_jsonl
+from dpr.data.retriever_data import KiltCsvCtxSrc, TableChunk
 from dpr.indexer.faiss_indexers import (
     DenseIndexer,
 )
 from dpr.models import init_biencoder_components
-<<<<<<< HEAD
-from dpr.options import (
-    add_encoder_params,
-    setup_args_gpu,
-    print_args,
-    set_encoder_params_from_state,
-    add_tokenizer_params,
-    add_cuda_params,
-)
-=======
 from dpr.models.biencoder import BiEncoder, _select_span_with_token
-from dpr.options import setup_cfg_gpu, set_cfg_params_from_state
->>>>>>> 317ac483
+from dpr.options import setup_logger, setup_cfg_gpu, set_cfg_params_from_state
 from dpr.utils.data_utils import Tensorizer
 from dpr.utils.model_utils import (
     setup_for_distributed_mode,
     get_model_obj,
     load_states_from_checkpoint,
 )
-<<<<<<< HEAD
-from dpr.indexer.faiss_indexers import (
-    DenseIndexer,
-    DenseHNSWFlatIndexer,
-    DenseFlatIndexer,
-)
-=======
->>>>>>> 317ac483
 
 logger = logging.getLogger()
-logger.setLevel(logging.INFO)
-if logger.hasHandlers():
-    logger.handlers.clear()
-console = logging.StreamHandler()
-logger.addHandler(console)
+setup_logger(logger)
 
 
 def generate_question_vectors(
@@ -109,13 +80,7 @@
             q_attn_mask = tensorizer.get_attn_mask(q_ids_batch)
 
             if selector:
-                rep_positions = self.selector.get_positions(
-                    q_ids_batch, self.tensorizer
-                )
-
-                if j == 0:
-                    logger.info("!!! using selector for token %s", self.selector.token)
-                logger.info("!!! rep positions %s", rep_positions)
+                rep_positions = selector.get_positions(q_ids_batch, tensorizer)
 
                 _, out, _ = BiEncoder.get_representation(
                     question_encoder,
@@ -139,21 +104,8 @@
 
 
 class DenseRetriever(object):
-<<<<<<< HEAD
-    """
-    Does passage retrieving over the provided index and question encoder
-    """
-
-    def __init__(
-        self,
-        question_encoder: nn.Module,
-        batch_size: int,
-        tensorizer: Tensorizer,
-        index: DenseIndexer,
-=======
     def __init__(
         self, question_encoder: nn.Module, batch_size: int, tensorizer: Tensorizer
->>>>>>> 317ac483
     ):
         self.question_encoder = question_encoder
         self.batch_size = batch_size
@@ -176,31 +128,10 @@
         )
 
 
-<<<<<<< HEAD
-                batch_token_tensors = [
-                    self.tensorizer.text_to_tensor(q)
-                    for q in questions[batch_start : batch_start + bsz]
-                ]
-
-                q_ids_batch = torch.stack(batch_token_tensors, dim=0).cuda()
-                q_seg_batch = torch.zeros_like(q_ids_batch).cuda()
-                q_attn_mask = self.tensorizer.get_attn_mask(q_ids_batch)
-                _, out, _ = self.question_encoder(q_ids_batch, q_seg_batch, q_attn_mask)
-
-                query_vectors.extend(out.cpu().split(1, dim=0))
-
-                if len(query_vectors) % 100 == 0:
-                    logger.info("Encoded queries %d", len(query_vectors))
-
-        query_tensor = torch.cat(query_vectors, dim=0)
-
-        logger.info("Total encoded queries tensor %s", query_tensor.size())
-=======
 class LocalFaissRetriever(DenseRetriever):
     """
     Does passage retrieving over the provided index and question encoder
     """
->>>>>>> 317ac483
 
     def __init__(
         self,
@@ -212,8 +143,6 @@
         super().__init__(question_encoder, batch_size, tensorizer)
         self.index = index
 
-<<<<<<< HEAD
-=======
     def index_encoded_data(
         self,
         vector_files: List[str],
@@ -237,7 +166,6 @@
         self.index.index_data(buffer)
         logger.info("Data indexing completed.")
 
->>>>>>> 317ac483
     def get_top_docs(
         self, query_vectors: np.array, top_docs: int = 100
     ) -> List[Tuple[List[object], List[float]]]:
@@ -250,112 +178,10 @@
         time0 = time.time()
         results = self.index.search_knn(query_vectors, top_docs)
         logger.info("index search time: %f sec.", time.time() - time0)
-<<<<<<< HEAD
-        return results
-
-
-def parse_qa_csv_file(location) -> Iterator[Tuple[str, List[str]]]:
-    with open(location) as ifile:
-        reader = csv.reader(ifile, delimiter="\t")
-        for row in reader:
-            question = row[0]
-            answers = eval(row[1])
-            yield question, answers
-=======
         self.index = None
         return results
 
 
-class DenseRPCRetriever(DenseRetriever):
-    def __init__(
-        self,
-        question_encoder: nn.Module,
-        batch_size: int,
-        tensorizer: Tensorizer,
-        index_cfg_path: str,
-        dim: int,
-    ):
-        super().__init__(question_encoder, batch_size, tensorizer)
-        self.dim = dim
-        self.index_id = "dr"
-        logger.info("Connecting to index server ...")
-        self.index_client = IndexClient(index_cfg_path)
-        logger.info("Connected")
-
-    def index_encoded_data(
-        self,
-        vector_files: List[str],
-        buffer_size: int = 1000,
-        path_id_prefixes: List = None,
-    ):
-        """
-        Indexes encoded passages takes form a list of files
-        :param vector_files: file names to get passages vectors from
-        :param buffer_size: size of a buffer (amount of passages) to send for the indexing at once
-        :return:
-        """
-        buffer = []
-        idx_cfg = IndexCfg()
->>>>>>> 317ac483
-
-        idx_cfg.dim = self.dim
-        logger.info("Index train num=%d", idx_cfg.train_num)
-        idx_cfg.faiss_factory = "flat"
-        index_id = self.index_id
-        self.index_client.create_index(index_id, idx_cfg)
-
-<<<<<<< HEAD
-=======
-        def send_buf_data(buffer, index_client):
-            buffer_vectors = [
-                np.reshape(encoded_item[1], (1, -1)) for encoded_item in buffer
-            ]
-            buffer_vectors = np.concatenate(buffer_vectors, axis=0)
-            meta = [encoded_item[0] for encoded_item in buffer]
-            index_client.add_index_data(index_id, buffer_vectors, meta)
-
-        for i, item in enumerate(
-            iterate_encoded_files(vector_files, path_id_prefixes=path_id_prefixes)
-        ):
-            buffer.append(item)
-            if 0 < buffer_size == len(buffer):
-                send_buf_data(buffer, self.index_client)
-                buffer = []
-        if buffer:
-            send_buf_data(buffer, self.index_client)
-        logger.info("Embeddings sent.")
-        self._wait_index_ready(index_id)
-
-    def get_top_docs(
-        self, query_vectors: np.array, top_docs: int = 100, search_batch: int = 512
-    ) -> List[Tuple[List[object], List[float]]]:
-        """
-        Does the retrieval of the best matching passages given the query vectors batch
-        :param query_vectors:
-        :param top_docs:
-        :return:
-        """
-        results = []
-        for i in range(0, query_vectors.shape[0], search_batch):
-            time0 = time.time()
-            query_batch = query_vectors[i : i + search_batch]
-            logger.info("query_batch: %s", query_batch.shape)
-            scores, ids = self.index_client.search(query_batch, top_docs, self.index_id)
-            logger.info("index search time: %f sec.", time.time() - time0)
-            results.extend([(ids[q], scores[q]) for q in range(len(scores))])
-        return results
-
-    def _wait_index_ready(self, index_id: str):
-        # TODO: move this method into IndexClient class
-        while self.index_client.get_state(index_id) != IndexState.TRAINED:
-            time.sleep(10)
-        logger.info(
-            "Remote Index is ready. Index data size %d",
-            self.index_client.get_ntotal(index_id),
-        )
-
-
->>>>>>> 317ac483
 def validate(
     passages: Dict[object, Tuple[str, str]],
     answers: List[List[str]],
@@ -374,86 +200,6 @@
     return match_stats.questions_doc_hits
 
 
-def validate_tables(
-    passages: Dict[object, TableChunk],
-    answers: List[List[str]],
-    result_ctx_ids: List[Tuple[List[object], List[float]]],
-    workers_num: int,
-    match_type: str,
-) -> List[List[bool]]:
-    match_stats = calculate_chunked_matches(
-        passages, answers, result_ctx_ids, workers_num, match_type
-    )
-    top_k_chunk_hits = match_stats.top_k_chunk_hits
-    top_k_table_hits = match_stats.top_k_table_hits
-
-    logger.info("Validation results: top k documents hits %s", top_k_chunk_hits)
-    top_k_hits = [v / len(result_ctx_ids) for v in top_k_chunk_hits]
-    logger.info("Validation results: top k table chunk hits accuracy %s", top_k_hits)
-
-    logger.info("Validation results: top k tables hits %s", top_k_table_hits)
-    top_k_table_hits = [v / len(result_ctx_ids) for v in top_k_table_hits]
-    logger.info("Validation results: top k tables accuracy %s", top_k_table_hits)
-
-    return match_stats.top_k_chunk_hits
-
-
-def load_passages(ctx_file: str, args) -> Dict[object, Tuple[str, str]]:
-    docs = {}
-    logger.info("Reading data from: %s", ctx_file)
-<<<<<<< HEAD
-    if ctx_file.endswith(".gz"):
-        with gzip.open(ctx_file, "rt") as tsvfile:
-            reader = csv.reader(
-                tsvfile,
-                delimiter="\t",
-            )
-=======
-
-    if args.new_chunks:
-        with open(args.ctx_file, "rt", newline="") as fin:
-            reader = csv.DictReader(fin, delimiter="\t")
-            for row in reader:
-                docs[row["id"]] = (row["text"], row["wikipedia_title"])
-
-    if ctx_file.startswith(".gz"):
-        with gzip.open(ctx_file) as tsvfile:
-            reader = csv.reader(tsvfile, delimiter="\t")
->>>>>>> 317ac483
-            # file format: doc_id, doc_text, title
-            for row in reader:
-                if row[0] != "id":
-                    docs[row[0]] = (row[1], row[2])
-    else:
-        with open(ctx_file) as tsvfile:
-<<<<<<< HEAD
-            reader = csv.reader(
-                tsvfile,
-                delimiter="\t",
-            )
-=======
-            reader = csv.reader(tsvfile, delimiter="\t")
->>>>>>> 317ac483
-            # file format: doc_id, doc_text, title
-            for row in reader:
-                if row[0] != "id":
-                    docs[row[0]] = (row[1], row[2])
-    return docs
-
-
-<<<<<<< HEAD
-=======
-def load_tables(ctx_file: str, args) -> Dict[object, Tuple[str, str, int]]:
-    docs = {}
-    logger.info("Parsing Tables data from: %s", ctx_file)
-    tables_dict = read_nq_tables_jsonl(ctx_file)
-    table_chunks = split_tables_to_chunks(tables_dict, args.tables_chunk_sz)
-    for chunk in table_chunks:
-        docs[chunk[0]] = (chunk[1], chunk[2], chunk[3])
-    return docs
-
-
->>>>>>> 317ac483
 def save_results(
     passages: Dict[object, Tuple[str, str]],
     questions: List[str],
@@ -500,43 +246,51 @@
 ) -> Iterator[Tuple]:
     for i, file in enumerate(vector_files):
         logger.info("Reading file %s", file)
-<<<<<<< HEAD
-=======
         id_prefix = None
         if path_id_prefixes:
             id_prefix = path_id_prefixes[i]
-
->>>>>>> 317ac483
         with open(file, "rb") as reader:
             doc_vectors = pickle.load(reader)
             for doc in doc_vectors:
-                # db_id, doc_vector = doc
-                if id_prefix:
-                    doc = list(doc)
+                doc = list(doc)
+                if id_prefix and not str(doc[0]).startswith(id_prefix):
                     doc[0] = id_prefix + str(doc[0])
                 yield doc
+
+
+def validate_tables(
+    passages: Dict[object, TableChunk],
+    answers: List[List[str]],
+    result_ctx_ids: List[Tuple[List[object], List[float]]],
+    workers_num: int,
+    match_type: str,
+) -> List[List[bool]]:
+    match_stats = calculate_chunked_matches(
+        passages, answers, result_ctx_ids, workers_num, match_type
+    )
+    top_k_chunk_hits = match_stats.top_k_chunk_hits
+    top_k_table_hits = match_stats.top_k_table_hits
+
+    logger.info("Validation results: top k documents hits %s", top_k_chunk_hits)
+    top_k_hits = [v / len(result_ctx_ids) for v in top_k_chunk_hits]
+    logger.info("Validation results: top k table chunk hits accuracy %s", top_k_hits)
+
+    logger.info("Validation results: top k tables hits %s", top_k_table_hits)
+    top_k_table_hits = [v / len(result_ctx_ids) for v in top_k_table_hits]
+    logger.info("Validation results: top k tables accuracy %s", top_k_table_hits)
+
+    return match_stats.top_k_chunk_hits
 
 
 @hydra.main(config_path="conf", config_name="dense_retriever")
 def main(cfg: DictConfig):
     cfg = setup_cfg_gpu(cfg)
-
-<<<<<<< HEAD
-    tensorizer, encoder, _ = init_biencoder_components(
-        args.encoder_model_type, args, inference_only=True
-    )
-=======
     logger.info("CFG (after gpu  configuration):")
     logger.info("%s", OmegaConf.to_yaml(cfg))
->>>>>>> 317ac483
 
     saved_state = load_states_from_checkpoint(cfg.model_file)
     set_cfg_params_from_state(saved_state.encoder_params, cfg)
 
-<<<<<<< HEAD
-    encoder, _ = setup_for_distributed_mode(
-        encoder, None, args.device, args.n_gpu, args.local_rank, args.fp16
-=======
     tensorizer, encoder, _ = init_biencoder_components(
         cfg.encoder.encoder_model_type, cfg, inference_only=True
     )
@@ -551,7 +305,6 @@
 
     encoder, _ = setup_for_distributed_mode(
         encoder, None, cfg.device, cfg.n_gpu, cfg.local_rank, cfg.fp16
->>>>>>> 317ac483
     )
     encoder.eval()
 
@@ -559,13 +312,6 @@
     model_to_load = get_model_obj(encoder)
     logger.info("Loading saved model state ...")
 
-<<<<<<< HEAD
-    prefix_len = len("question_model.")
-    question_encoder_state = {
-        key[prefix_len:]: value
-        for (key, value) in saved_state.model_dict.items()
-        if key.startswith("question_model.")
-=======
     encoder_prefix = (encoder_path if encoder_path else "question_model") + "."
     prefix_len = len(encoder_prefix)
 
@@ -574,38 +320,11 @@
         key[prefix_len:]: value
         for (key, value) in saved_state.model_dict.items()
         if key.startswith(encoder_prefix)
->>>>>>> 317ac483
     }
     model_to_load.load_state_dict(question_encoder_state)
     vector_size = model_to_load.get_out_size()
     logger.info("Encoder vector_size=%d", vector_size)
-<<<<<<< HEAD
-
-    if args.hnsw_index:
-        index = DenseHNSWFlatIndexer(vector_size, args.index_buffer)
-    else:
-        index = DenseFlatIndexer(vector_size, args.index_buffer)
-
-    retriever = DenseRetriever(encoder, args.batch_size, tensorizer, index)
-
-    # index all passages
-    ctx_files_pattern = args.encoded_ctx_file
-    input_paths = glob.glob(ctx_files_pattern)
-
-    index_path = "_".join(input_paths[0].split("_")[:-1])
-    if args.save_or_load_index and (
-        os.path.exists(index_path) or os.path.exists(index_path + ".index.dpr")
-    ):
-        retriever.index.deserialize_from(index_path)
-    else:
-        logger.info("Reading all passages data from files: %s", input_paths)
-        retriever.index.index_data(input_paths)
-
-        if args.save_or_load_index:
-            retriever.index.serialize(index_path)
-=======
-
->>>>>>> 317ac483
+
     # get questions & answers
     questions = []
     question_answers = []
@@ -625,18 +344,11 @@
         questions.append(question)
         question_answers.append(answers)
 
-    index = None
-    if cfg.rpc_retriever_cfg_file:
-        index_buffer_sz = 1000
-        retriever = DenseRPCRetriever(
-            encoder, cfg.batch_size, tensorizer, cfg.rpc_retriever_cfg_file, vector_size
-        )
-    else:  # local index retriever
-        index = hydra.utils.instantiate(cfg.indexers[cfg.indexer])
-        logger.info("Index class %s ", type(index))
-        index_buffer_sz = index.buffer_size
-        index.init_index(vector_size)
-        retriever = LocalFaissRetriever(encoder, cfg.batch_size, tensorizer, index)
+    index = hydra.utils.instantiate(cfg.indexers[cfg.indexer])
+    logger.info("Index class %s ", type(index))
+    index_buffer_sz = index.buffer_size
+    index.init_index(vector_size)
+    retriever = LocalFaissRetriever(encoder, cfg.batch_size, tensorizer, index)
 
     logger.info("Using special token %s", qa_src.special_query_token)
     questions_tensor = retriever.generate_question_vectors(
@@ -694,7 +406,7 @@
     # get top k results
     top_ids_and_scores = retriever.get_top_docs(questions_tensor.numpy(), cfg.n_docs)
 
-    # to reduce memory footprint, we no longer need the index
+    # we no longer need the index
     retriever = None
 
     all_passages = {}
@@ -706,17 +418,6 @@
             "No passages data found. Please specify ctx_file param properly."
         )
 
-<<<<<<< HEAD
-    questions_doc_hits = validate(
-        all_passages,
-        question_answers,
-        top_ids_and_scores,
-        args.validation_workers,
-        args.match,
-    )
-
-    if args.out_file:
-=======
     if cfg.validate_as_tables:
         questions_doc_hits = validate_tables(
             all_passages,
@@ -735,98 +436,12 @@
         )
 
     if cfg.out_file:
->>>>>>> 317ac483
         save_results(
             all_passages,
             questions,
             question_answers,
             top_ids_and_scores,
             questions_doc_hits,
-<<<<<<< HEAD
-            args.out_file,
-        )
-
-
-if __name__ == "__main__":
-    parser = argparse.ArgumentParser()
-
-    add_encoder_params(parser)
-    add_tokenizer_params(parser)
-    add_cuda_params(parser)
-
-    parser.add_argument(
-        "--qa_file",
-        required=True,
-        type=str,
-        default=None,
-        help="Question and answers file of the format: question \\t ['answer1','answer2', ...]",
-    )
-    parser.add_argument(
-        "--ctx_file",
-        required=True,
-        type=str,
-        default=None,
-        help="All passages file in the tsv format: id \\t passage_text \\t title",
-    )
-    parser.add_argument(
-        "--encoded_ctx_file",
-        type=str,
-        default=None,
-        help="Glob path to encoded passages (from generate_dense_embeddings tool)",
-    )
-    parser.add_argument(
-        "--out_file",
-        type=str,
-        default=None,
-        help="output .tsv file path to write results to ",
-    )
-    parser.add_argument(
-        "--match",
-        type=str,
-        default="string",
-        choices=["regex", "string"],
-        help="Answer matching logic type",
-    )
-    parser.add_argument(
-        "--n-docs", type=int, default=200, help="Amount of top docs to return"
-    )
-    parser.add_argument(
-        "--validation_workers",
-        type=int,
-        default=16,
-        help="Number of parallel processes to validate results",
-    )
-    parser.add_argument(
-        "--batch_size",
-        type=int,
-        default=32,
-        help="Batch size for question encoder forward pass",
-    )
-    parser.add_argument(
-        "--index_buffer",
-        type=int,
-        default=50000,
-        help="Temporal memory data buffer size (in samples) for indexer",
-    )
-    parser.add_argument(
-        "--hnsw_index",
-        action="store_true",
-        help="If enabled, use inference time efficient HNSW index",
-    )
-    parser.add_argument(
-        "--save_or_load_index", action="store_true", help="If enabled, save index"
-    )
-
-    args = parser.parse_args()
-
-    assert (
-        args.model_file
-    ), "Please specify --model_file checkpoint to init model weights"
-
-    setup_args_gpu(args)
-    print_args(args)
-    main(args)
-=======
             cfg.out_file,
         )
 
@@ -841,5 +456,4 @@
 
 
 if __name__ == "__main__":
-    main()
->>>>>>> 317ac483
+    main()